--- conflicted
+++ resolved
@@ -608,23 +608,13 @@
     start = models.DateTimeField()
     # trialing, active, past_due, canceled, or unpaid
     status = models.CharField(max_length=25)
-<<<<<<< HEAD
-    cancel_at_period_end = models.BooleanField()
+    cancel_at_period_end = models.BooleanField(default=False)
     canceled_at = models.DateTimeField(blank=True, null=True)
     current_period_end = models.DateTimeField(blank=True, null=True)
     current_period_start = models.DateTimeField(blank=True, null=True)
     ended_at = models.DateTimeField(blank=True, null=True)
     trial_end = models.DateTimeField(blank=True, null=True)
     trial_start = models.DateTimeField(blank=True, null=True)
-=======
-    cancel_at_period_end = models.BooleanField(default=False)
-    canceled_at = models.DateTimeField(null=True)
-    current_period_end = models.DateTimeField(null=True)
-    current_period_start = models.DateTimeField(null=True)
-    ended_at = models.DateTimeField(null=True)
-    trial_end = models.DateTimeField(null=True)
-    trial_start = models.DateTimeField(null=True)
->>>>>>> 55e4f845
     amount = models.DecimalField(decimal_places=2, max_digits=7)
     created_at = models.DateTimeField(default=timezone.now)
 
