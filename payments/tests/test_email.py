--- conflicted
+++ resolved
@@ -25,11 +25,7 @@
 
     @patch("stripe.Charge.retrieve")
     @patch("stripe.Charge.create")
-<<<<<<< HEAD
-    def test_email_receipt_renders_amount_properly(self, ChargeMock, RetrieveMock):  # pylint: disable=C0301
-=======
-    def test_email_reciept_renders_amount_properly(self, ChargeMock, RetrieveMock):
->>>>>>> 90535a71
+    def test_email_receipt_renders_amount_properly(self, ChargeMock, RetrieveMock):
         ChargeMock.return_value.id = "ch_XXXXX"
         RetrieveMock.return_value = {
             "id": "ch_XXXXXX",
