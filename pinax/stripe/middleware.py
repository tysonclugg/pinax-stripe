--- conflicted
+++ resolved
@@ -1,8 +1,4 @@
-<<<<<<< HEAD
-=======
 import django
-from django.core.urlresolvers import resolve
->>>>>>> b5205bfd
 from django.shortcuts import redirect
 
 try:
